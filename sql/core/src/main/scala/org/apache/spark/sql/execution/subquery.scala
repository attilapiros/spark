/*
 * Licensed to the Apache Software Foundation (ASF) under one or more
 * contributor license agreements.  See the NOTICE file distributed with
 * this work for additional information regarding copyright ownership.
 * The ASF licenses this file to You under the Apache License, Version 2.0
 * (the "License"); you may not use this file except in compliance with
 * the License.  You may obtain a copy of the License at
 *
 *    http://www.apache.org/licenses/LICENSE-2.0
 *
 * Unless required by applicable law or agreed to in writing, software
 * distributed under the License is distributed on an "AS IS" BASIS,
 * WITHOUT WARRANTIES OR CONDITIONS OF ANY KIND, either express or implied.
 * See the License for the specific language governing permissions and
 * limitations under the License.
 */

package org.apache.spark.sql.execution

import scala.collection.mutable
import scala.collection.mutable.ArrayBuffer

import org.apache.spark.broadcast.Broadcast
import org.apache.spark.sql.SparkSession
import org.apache.spark.sql.catalyst.{expressions, InternalRow}
import org.apache.spark.sql.catalyst.expressions.{CreateNamedStruct, Expression, ExprId, GetStructField, InSet, ListQuery, Literal, PlanExpression}
import org.apache.spark.sql.catalyst.expressions.codegen.{CodegenContext, ExprCode}
import org.apache.spark.sql.catalyst.optimizer.ScalarSubqueryReference
import org.apache.spark.sql.catalyst.rules.Rule
import org.apache.spark.sql.catalyst.trees.{LeafLike, UnaryLike}
import org.apache.spark.sql.catalyst.trees.TreePattern._
import org.apache.spark.sql.internal.SQLConf
import org.apache.spark.sql.types.{BooleanType, DataType, StructType}

/**
 * The base class for subquery that is used in SparkPlan.
 */
abstract class ExecSubqueryExpression extends PlanExpression[BaseSubqueryExec] {
  /**
   * Fill the expression with collected result from executed plan.
   */
  def updateResult(): Unit

  /** Updates the expression with a new plan. */
  override def withNewPlan(plan: BaseSubqueryExec): ExecSubqueryExpression
}

object ExecSubqueryExpression {
  /**
   * Returns true when an expression contains a subquery
   */
  def hasSubquery(e: Expression): Boolean = {
    e.find {
      case _: ExecSubqueryExpression => true
      case _ => false
    }.isDefined
  }
}

/**
 * A subquery that will return only one row and one column.
 *
 * This is the physical copy of ScalarSubquery to be used inside SparkPlan.
 */
case class ScalarSubquery(
    plan: BaseSubqueryExec,
    exprId: ExprId)
  extends ExecSubqueryExpression with LeafLike[Expression] {

  override def dataType: DataType = plan.schema.fields.head.dataType
  override def nullable: Boolean = true
  override def toString: String = plan.simpleString(SQLConf.get.maxToStringFields)
  override def withNewPlan(query: BaseSubqueryExec): ScalarSubquery = copy(plan = query)

  override def semanticEquals(other: Expression): Boolean = other match {
    case s: ScalarSubquery => plan.sameResult(s.plan)
    case _ => false
  }

  // the first column in first row from `query`.
  @volatile private var result: Any = _
  @volatile private var updated: Boolean = false

  def updateResult(): Unit = {
    val rows = plan.executeCollect()
    if (rows.length > 1) {
      sys.error(s"more than one row returned by a subquery used as an expression:\n$plan")
    }
    if (rows.length == 1) {
      assert(rows(0).numFields == 1,
        s"Expects 1 field, but got ${rows(0).numFields}; something went wrong in analysis")
      result = rows(0).get(0, dataType)
    } else {
      // If there is no rows returned, the result should be null.
      result = null
    }
    updated = true
  }

  override def eval(input: InternalRow): Any = {
    require(updated, s"$this has not finished")
    result
  }

  override def doGenCode(ctx: CodegenContext, ev: ExprCode): ExprCode = {
    require(updated, s"$this has not finished")
    Literal.create(result, dataType).doGenCode(ctx, ev)
  }
}

/**
 * The physical node of in-subquery. This is for Dynamic Partition Pruning only, as in-subquery
 * coming from the original query will always be converted to joins.
 */
case class InSubqueryExec(
    child: Expression,
    plan: BaseSubqueryExec,
    exprId: ExprId,
    private var resultBroadcast: Broadcast[Array[Any]] = null)
  extends ExecSubqueryExpression with UnaryLike[Expression] {

  @transient private var result: Array[Any] = _
  @transient private lazy val inSet = InSet(child, result.toSet)

  override def dataType: DataType = BooleanType
  override def nullable: Boolean = child.nullable
  override def toString: String = s"$child IN ${plan.name}"
  override def withNewPlan(plan: BaseSubqueryExec): InSubqueryExec = copy(plan = plan)
  final override def nodePatternsInternal: Seq[TreePattern] = Seq(IN_SUBQUERY_EXEC)

  override def semanticEquals(other: Expression): Boolean = other match {
    case in: InSubqueryExec => child.semanticEquals(in.child) && plan.sameResult(in.plan)
    case _ => false
  }

  def updateResult(): Unit = {
    val rows = plan.executeCollect()
    result = if (plan.output.length > 1) {
      rows.asInstanceOf[Array[Any]]
    } else {
      rows.map(_.get(0, child.dataType))
    }
    resultBroadcast = plan.sqlContext.sparkContext.broadcast(result)
  }

  def values(): Option[Array[Any]] = Option(resultBroadcast).map(_.value)

  private def prepareResult(): Unit = {
    require(resultBroadcast != null, s"$this has not finished")
    if (result == null) {
      result = resultBroadcast.value
    }
  }

  override def eval(input: InternalRow): Any = {
    prepareResult()
    inSet.eval(input)
  }

  override def doGenCode(ctx: CodegenContext, ev: ExprCode): ExprCode = {
    prepareResult()
    inSet.doGenCode(ctx, ev)
  }

  override lazy val canonicalized: InSubqueryExec = {
    copy(
      child = child.canonicalized,
      plan = plan.canonicalized.asInstanceOf[BaseSubqueryExec],
      exprId = ExprId(0),
      resultBroadcast = null)
  }

  override protected def withNewChildInternal(newChild: Expression): InSubqueryExec =
    copy(child = newChild)
}

/**
 * Plans subqueries that are present in the given [[SparkPlan]].
 */
case class PlanSubqueries(sparkSession: SparkSession) extends Rule[SparkPlan] {
  def apply(plan: SparkPlan): SparkPlan = {
    val (plannedCommonScalarSubqueries, child) = plan match {
      case css: CommonScalarSubqueriesExec =>
        css.scalarSubqueries.asInstanceOf[Seq[expressions.ScalarSubquery]].map { sub =>
          val executedPlan = QueryExecution.prepareExecutedPlan(sparkSession, sub.plan)
          SubqueryExec.createForScalarSubquery(s"scalar-subquery#${sub.exprId.id}", executedPlan)
        } -> css.child
      case _ => Seq.empty -> plan
    }

    child.transformAllExpressionsWithPruning(_.containsAnyPattern(SCALAR_SUBQUERY, IN_SUBQUERY)) {
      case subquery: expressions.ScalarSubquery =>
        val executedPlan = QueryExecution.prepareExecutedPlan(sparkSession, subquery.plan)
        ScalarSubquery(
          SubqueryExec.createForScalarSubquery(
            s"scalar-subquery#${subquery.exprId.id}", executedPlan),
          subquery.exprId)
<<<<<<< HEAD
      case ssr: ScalarSubqueryReference =>
        GetStructField(
          ScalarSubquery(plannedCommonScalarSubqueries(ssr.subqueryIndex), ssr.exprId),
          ssr.headerIndex)
      case expressions.InSubquery(values, ListQuery(query, _, exprId, _)) =>
=======
      case expressions.InSubquery(values, ListQuery(query, _, exprId, _, _)) =>
>>>>>>> cd2ef9cb
        val expr = if (values.length == 1) {
          values.head
        } else {
          CreateNamedStruct(
            values.zipWithIndex.flatMap { case (v, index) =>
              Seq(Literal(s"col_$index"), v)
            }
          )
        }
        val executedPlan = QueryExecution.prepareExecutedPlan(sparkSession, query)
        InSubqueryExec(expr, SubqueryExec(s"subquery#${exprId.id}", executedPlan), exprId)
    }
  }
}

/**
 * Find out duplicated subqueries in the spark plan, then use the same subquery result for all the
 * references.
 */
object ReuseSubquery extends Rule[SparkPlan] {

  def apply(plan: SparkPlan): SparkPlan = {
    if (!conf.subqueryReuseEnabled) {
      return plan
    }

    // Build a hash map using schema of subqueries to avoid O(N*N) sameResult calls.
    val subqueries = mutable.HashMap[StructType, ArrayBuffer[BaseSubqueryExec]]()
    plan.transformAllExpressionsWithPruning(_.containsPattern(PLAN_EXPRESSION)) {
      case sub: ExecSubqueryExpression =>
        val sameSchema =
          subqueries.getOrElseUpdate(sub.plan.schema, ArrayBuffer[BaseSubqueryExec]())
        val sameResult = sameSchema.find(_.sameResult(sub.plan))
        if (sameResult.isDefined) {
          sub.withNewPlan(ReusedSubqueryExec(sameResult.get))
        } else {
          sameSchema += sub.plan
          sub
        }
    }
  }
}<|MERGE_RESOLUTION|>--- conflicted
+++ resolved
@@ -195,15 +195,11 @@
           SubqueryExec.createForScalarSubquery(
             s"scalar-subquery#${subquery.exprId.id}", executedPlan),
           subquery.exprId)
-<<<<<<< HEAD
       case ssr: ScalarSubqueryReference =>
         GetStructField(
           ScalarSubquery(plannedCommonScalarSubqueries(ssr.subqueryIndex), ssr.exprId),
           ssr.headerIndex)
-      case expressions.InSubquery(values, ListQuery(query, _, exprId, _)) =>
-=======
       case expressions.InSubquery(values, ListQuery(query, _, exprId, _, _)) =>
->>>>>>> cd2ef9cb
         val expr = if (values.length == 1) {
           values.head
         } else {
