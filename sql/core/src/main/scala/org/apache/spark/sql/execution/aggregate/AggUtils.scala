/*
 * Licensed to the Apache Software Foundation (ASF) under one or more
 * contributor license agreements.  See the NOTICE file distributed with
 * this work for additional information regarding copyright ownership.
 * The ASF licenses this file to You under the Apache License, Version 2.0
 * (the "License"); you may not use this file except in compliance with
 * the License.  You may obtain a copy of the License at
 *
 *    http://www.apache.org/licenses/LICENSE-2.0
 *
 * Unless required by applicable law or agreed to in writing, software
 * distributed under the License is distributed on an "AS IS" BASIS,
 * WITHOUT WARRANTIES OR CONDITIONS OF ANY KIND, either express or implied.
 * See the License for the specific language governing permissions and
 * limitations under the License.
 */

package org.apache.spark.sql.execution.aggregate

import org.apache.spark.sql.catalyst.expressions._
import org.apache.spark.sql.catalyst.expressions.aggregate._
import org.apache.spark.sql.catalyst.plans.logical.Aggregate
import org.apache.spark.sql.execution.SparkPlan
import org.apache.spark.sql.execution.streaming.{StateStoreRestoreExec, StateStoreSaveExec}

/**
 * Utility functions used by the query planner to convert our plan to new aggregation code path.
 */
object AggUtils {

  private def mayRemoveAggFilters(exprs: Seq[AggregateExpression]): Seq[AggregateExpression] = {
    exprs.map { ae =>
      if (ae.filter.isDefined) {
        ae.mode match {
          // Aggregate filters are applicable only in partial/complete modes;
          // this method filters out them, otherwise.
          case Partial | Complete => ae
          case _ => ae.copy(filter = None)
        }
      } else {
        ae
      }
    }
  }

  private def createAggregate(
      requiredChildDistributionExpressions: Option[Seq[Expression]] = None,
      groupingExpressions: Seq[NamedExpression] = Nil,
      aggregateExpressions: Seq[AggregateExpression] = Nil,
      aggregateAttributes: Seq[Attribute] = Nil,
      initialInputBufferOffset: Int = 0,
      resultExpressions: Seq[NamedExpression] = Nil,
      child: SparkPlan): SparkPlan = {
    val useHash = Aggregate.supportsHashAggregate(
      aggregateExpressions.flatMap(_.aggregateFunction.aggBufferAttributes))
    if (useHash) {
      HashAggregateExec(
        requiredChildDistributionExpressions = requiredChildDistributionExpressions,
        groupingExpressions = groupingExpressions,
        aggregateExpressions = mayRemoveAggFilters(aggregateExpressions),
        aggregateAttributes = aggregateAttributes,
        initialInputBufferOffset = initialInputBufferOffset,
        resultExpressions = resultExpressions,
        child = child)
    } else {
<<<<<<< HEAD
      val objectHashEnabled = child.sqlContext.conf.useObjectHashAggregation
      val useObjectHash = Aggregate.supportsObjectHashAggregate(aggregateExpressions)
=======
      val objectHashEnabled = child.conf.useObjectHashAggregation
      val useObjectHash = ObjectHashAggregateExec.supportsAggregate(aggregateExpressions)
>>>>>>> 4758dc78

      if (objectHashEnabled && useObjectHash) {
        ObjectHashAggregateExec(
          requiredChildDistributionExpressions = requiredChildDistributionExpressions,
          groupingExpressions = groupingExpressions,
          aggregateExpressions = mayRemoveAggFilters(aggregateExpressions),
          aggregateAttributes = aggregateAttributes,
          initialInputBufferOffset = initialInputBufferOffset,
          resultExpressions = resultExpressions,
          child = child)
      } else {
        SortAggregateExec(
          requiredChildDistributionExpressions = requiredChildDistributionExpressions,
          groupingExpressions = groupingExpressions,
          aggregateExpressions = mayRemoveAggFilters(aggregateExpressions),
          aggregateAttributes = aggregateAttributes,
          initialInputBufferOffset = initialInputBufferOffset,
          resultExpressions = resultExpressions,
          child = child)
      }
    }
  }

  def planAggregateWithoutDistinct(
      groupingExpressions: Seq[NamedExpression],
      aggregateExpressions: Seq[AggregateExpression],
      resultExpressions: Seq[NamedExpression],
      child: SparkPlan): Seq[SparkPlan] = {
    // Check if we can use HashAggregate.

    // 1. Create an Aggregate Operator for partial aggregations.

    val groupingAttributes = groupingExpressions.map(_.toAttribute)
    val partialAggregateExpressions = aggregateExpressions.map(_.copy(mode = Partial))
    val partialAggregateAttributes =
      partialAggregateExpressions.flatMap(_.aggregateFunction.aggBufferAttributes)
    val partialResultExpressions =
      groupingAttributes ++
        partialAggregateExpressions.flatMap(_.aggregateFunction.inputAggBufferAttributes)

    val partialAggregate = createAggregate(
        requiredChildDistributionExpressions = None,
        groupingExpressions = groupingExpressions,
        aggregateExpressions = partialAggregateExpressions,
        aggregateAttributes = partialAggregateAttributes,
        initialInputBufferOffset = 0,
        resultExpressions = partialResultExpressions,
        child = child)

    // 2. Create an Aggregate Operator for final aggregations.
    val finalAggregateExpressions = aggregateExpressions.map(_.copy(mode = Final))
    // The attributes of the final aggregation buffer, which is presented as input to the result
    // projection:
    val finalAggregateAttributes = finalAggregateExpressions.map(_.resultAttribute)

    val finalAggregate = createAggregate(
        requiredChildDistributionExpressions = Some(groupingAttributes),
        groupingExpressions = groupingAttributes,
        aggregateExpressions = finalAggregateExpressions,
        aggregateAttributes = finalAggregateAttributes,
        initialInputBufferOffset = groupingExpressions.length,
        resultExpressions = resultExpressions,
        child = partialAggregate)

    finalAggregate :: Nil
  }

  def planAggregateWithOneDistinct(
      groupingExpressions: Seq[NamedExpression],
      functionsWithDistinct: Seq[AggregateExpression],
      functionsWithoutDistinct: Seq[AggregateExpression],
      distinctExpressions: Seq[Expression],
      normalizedNamedDistinctExpressions: Seq[NamedExpression],
      resultExpressions: Seq[NamedExpression],
      child: SparkPlan): Seq[SparkPlan] = {

    val distinctAttributes = normalizedNamedDistinctExpressions.map(_.toAttribute)
    val groupingAttributes = groupingExpressions.map(_.toAttribute)

    // 1. Create an Aggregate Operator for partial aggregations.
    val partialAggregate: SparkPlan = {
      val aggregateExpressions = functionsWithoutDistinct.map(_.copy(mode = Partial))
      val aggregateAttributes = aggregateExpressions.map(_.resultAttribute)
      // We will group by the original grouping expression, plus an additional expression for the
      // DISTINCT column. For example, for AVG(DISTINCT value) GROUP BY key, the grouping
      // expressions will be [key, value].
      createAggregate(
        groupingExpressions = groupingExpressions ++ normalizedNamedDistinctExpressions,
        aggregateExpressions = aggregateExpressions,
        aggregateAttributes = aggregateAttributes,
        resultExpressions = groupingAttributes ++ distinctAttributes ++
          aggregateExpressions.flatMap(_.aggregateFunction.inputAggBufferAttributes),
        child = child)
    }

    // 2. Create an Aggregate Operator for partial merge aggregations.
    val partialMergeAggregate: SparkPlan = {
      val aggregateExpressions = functionsWithoutDistinct.map(_.copy(mode = PartialMerge))
      val aggregateAttributes = aggregateExpressions.map(_.resultAttribute)
      createAggregate(
        requiredChildDistributionExpressions =
          Some(groupingAttributes ++ distinctAttributes),
        groupingExpressions = groupingAttributes ++ distinctAttributes,
        aggregateExpressions = aggregateExpressions,
        aggregateAttributes = aggregateAttributes,
        initialInputBufferOffset = (groupingAttributes ++ distinctAttributes).length,
        resultExpressions = groupingAttributes ++ distinctAttributes ++
          aggregateExpressions.flatMap(_.aggregateFunction.inputAggBufferAttributes),
        child = partialAggregate)
    }

    // 3. Create an Aggregate operator for partial aggregation (for distinct)
    val distinctColumnAttributeLookup = distinctExpressions.zip(distinctAttributes).toMap
    val rewrittenDistinctFunctions = functionsWithDistinct.map {
      // Children of an AggregateFunction with DISTINCT keyword has already
      // been evaluated. At here, we need to replace original children
      // to AttributeReferences.
      case agg @ AggregateExpression(aggregateFunction, mode, true, _, _) =>
        aggregateFunction.transformDown(distinctColumnAttributeLookup)
          .asInstanceOf[AggregateFunction]
      case agg =>
        throw new IllegalArgumentException(
          "Non-distinct aggregate is found in functionsWithDistinct " +
          s"at planAggregateWithOneDistinct: $agg")
    }

    val partialDistinctAggregate: SparkPlan = {
      val mergeAggregateExpressions = functionsWithoutDistinct.map(_.copy(mode = PartialMerge))
      // The attributes of the final aggregation buffer, which is presented as input to the result
      // projection:
      val mergeAggregateAttributes = mergeAggregateExpressions.map(_.resultAttribute)
      val (distinctAggregateExpressions, distinctAggregateAttributes) =
        rewrittenDistinctFunctions.zipWithIndex.map { case (func, i) =>
          // We rewrite the aggregate function to a non-distinct aggregation because
          // its input will have distinct arguments.
          // We just keep the isDistinct setting to true, so when users look at the query plan,
          // they still can see distinct aggregations.
          val expr = AggregateExpression(func, Partial, isDistinct = true)
          // Use original AggregationFunction to lookup attributes, which is used to build
          // aggregateFunctionToAttribute
          val attr = functionsWithDistinct(i).resultAttribute
          (expr, attr)
      }.unzip

      val partialAggregateResult = groupingAttributes ++
          mergeAggregateExpressions.flatMap(_.aggregateFunction.inputAggBufferAttributes) ++
          distinctAggregateExpressions.flatMap(_.aggregateFunction.inputAggBufferAttributes)
      createAggregate(
        groupingExpressions = groupingAttributes,
        aggregateExpressions = mergeAggregateExpressions ++ distinctAggregateExpressions,
        aggregateAttributes = mergeAggregateAttributes ++ distinctAggregateAttributes,
        initialInputBufferOffset = (groupingAttributes ++ distinctAttributes).length,
        resultExpressions = partialAggregateResult,
        child = partialMergeAggregate)
    }

    // 4. Create an Aggregate Operator for the final aggregation.
    val finalAndCompleteAggregate: SparkPlan = {
      val finalAggregateExpressions = functionsWithoutDistinct.map(_.copy(mode = Final))
      // The attributes of the final aggregation buffer, which is presented as input to the result
      // projection:
      val finalAggregateAttributes = finalAggregateExpressions.map(_.resultAttribute)

      val (distinctAggregateExpressions, distinctAggregateAttributes) =
        rewrittenDistinctFunctions.zipWithIndex.map { case (func, i) =>
          // We rewrite the aggregate function to a non-distinct aggregation because
          // its input will have distinct arguments.
          // We just keep the isDistinct setting to true, so when users look at the query plan,
          // they still can see distinct aggregations.
          val expr = AggregateExpression(func, Final, isDistinct = true)
          // Use original AggregationFunction to lookup attributes, which is used to build
          // aggregateFunctionToAttribute
          val attr = functionsWithDistinct(i).resultAttribute
          (expr, attr)
      }.unzip

      createAggregate(
        requiredChildDistributionExpressions = Some(groupingAttributes),
        groupingExpressions = groupingAttributes,
        aggregateExpressions = finalAggregateExpressions ++ distinctAggregateExpressions,
        aggregateAttributes = finalAggregateAttributes ++ distinctAggregateAttributes,
        initialInputBufferOffset = groupingAttributes.length,
        resultExpressions = resultExpressions,
        child = partialDistinctAggregate)
    }

    finalAndCompleteAggregate :: Nil
  }

  /**
   * Plans a streaming aggregation using the following progression:
   *  - Partial Aggregation
   *  - Shuffle
   *  - Partial Merge (now there is at most 1 tuple per group)
   *  - StateStoreRestore (now there is 1 tuple from this batch + optionally one from the previous)
   *  - PartialMerge (now there is at most 1 tuple per group)
   *  - StateStoreSave (saves the tuple for the next batch)
   *  - Complete (output the current result of the aggregation)
   */
  def planStreamingAggregation(
      groupingExpressions: Seq[NamedExpression],
      functionsWithoutDistinct: Seq[AggregateExpression],
      resultExpressions: Seq[NamedExpression],
      stateFormatVersion: Int,
      child: SparkPlan): Seq[SparkPlan] = {

    val groupingAttributes = groupingExpressions.map(_.toAttribute)

    val partialAggregate: SparkPlan = {
      val aggregateExpressions = functionsWithoutDistinct.map(_.copy(mode = Partial))
      val aggregateAttributes = aggregateExpressions.map(_.resultAttribute)
      createAggregate(
        groupingExpressions = groupingExpressions,
        aggregateExpressions = aggregateExpressions,
        aggregateAttributes = aggregateAttributes,
        resultExpressions = groupingAttributes ++
            aggregateExpressions.flatMap(_.aggregateFunction.inputAggBufferAttributes),
        child = child)
    }

    val partialMerged1: SparkPlan = {
      val aggregateExpressions = functionsWithoutDistinct.map(_.copy(mode = PartialMerge))
      val aggregateAttributes = aggregateExpressions.map(_.resultAttribute)
      createAggregate(
        requiredChildDistributionExpressions =
            Some(groupingAttributes),
        groupingExpressions = groupingAttributes,
        aggregateExpressions = aggregateExpressions,
        aggregateAttributes = aggregateAttributes,
        initialInputBufferOffset = groupingAttributes.length,
        resultExpressions = groupingAttributes ++
            aggregateExpressions.flatMap(_.aggregateFunction.inputAggBufferAttributes),
        child = partialAggregate)
    }

    val restored = StateStoreRestoreExec(groupingAttributes, None, stateFormatVersion,
      partialMerged1)

    val partialMerged2: SparkPlan = {
      val aggregateExpressions = functionsWithoutDistinct.map(_.copy(mode = PartialMerge))
      val aggregateAttributes = aggregateExpressions.map(_.resultAttribute)
      createAggregate(
        requiredChildDistributionExpressions =
            Some(groupingAttributes),
        groupingExpressions = groupingAttributes,
        aggregateExpressions = aggregateExpressions,
        aggregateAttributes = aggregateAttributes,
        initialInputBufferOffset = groupingAttributes.length,
        resultExpressions = groupingAttributes ++
            aggregateExpressions.flatMap(_.aggregateFunction.inputAggBufferAttributes),
        child = restored)
    }
    // Note: stateId and returnAllStates are filled in later with preparation rules
    // in IncrementalExecution.
    val saved =
      StateStoreSaveExec(
        groupingAttributes,
        stateInfo = None,
        outputMode = None,
        eventTimeWatermark = None,
        stateFormatVersion = stateFormatVersion,
        partialMerged2)

    val finalAndCompleteAggregate: SparkPlan = {
      val finalAggregateExpressions = functionsWithoutDistinct.map(_.copy(mode = Final))
      // The attributes of the final aggregation buffer, which is presented as input to the result
      // projection:
      val finalAggregateAttributes = finalAggregateExpressions.map(_.resultAttribute)

      createAggregate(
        requiredChildDistributionExpressions = Some(groupingAttributes),
        groupingExpressions = groupingAttributes,
        aggregateExpressions = finalAggregateExpressions,
        aggregateAttributes = finalAggregateAttributes,
        initialInputBufferOffset = groupingAttributes.length,
        resultExpressions = resultExpressions,
        child = saved)
    }

    finalAndCompleteAggregate :: Nil
  }
}<|MERGE_RESOLUTION|>--- conflicted
+++ resolved
@@ -63,13 +63,8 @@
         resultExpressions = resultExpressions,
         child = child)
     } else {
-<<<<<<< HEAD
-      val objectHashEnabled = child.sqlContext.conf.useObjectHashAggregation
+      val objectHashEnabled = child.conf.useObjectHashAggregation
       val useObjectHash = Aggregate.supportsObjectHashAggregate(aggregateExpressions)
-=======
-      val objectHashEnabled = child.conf.useObjectHashAggregation
-      val useObjectHash = ObjectHashAggregateExec.supportsAggregate(aggregateExpressions)
->>>>>>> 4758dc78
 
       if (objectHashEnabled && useObjectHash) {
         ObjectHashAggregateExec(
