--- conflicted
+++ resolved
@@ -89,7 +89,6 @@
         "org.pentaho:pentaho-aggdesigner-algorithm",
         "org.apache.hive:hive-vector-code-gen"))
 
-<<<<<<< HEAD
     // Since HIVE-14496, Hive.java uses calcite-core
     case object v4_0 extends HiveVersion("4.0.0",
       extraDeps = Seq("org.apache.derby:derby:10.14.2.0"),
@@ -97,12 +96,8 @@
         "org.apache.curator:*",
         "org.apache.hive:hive-vector-code-gen"))
 
-    val allSupportedHiveVersions =
-      Set(v12, v13, v14, v1_0, v1_1, v1_2, v2_0, v2_1, v2_2, v2_3, v3_0, v3_1, v4_0)
-=======
     val allSupportedHiveVersions: Set[HiveVersion] =
-      Set(v2_0, v2_1, v2_2, v2_3, v3_0, v3_1)
->>>>>>> 0b68e41c
+      Set(v2_0, v2_1, v2_2, v2_3, v3_0, v3_1, v4_0)
   }
   // scalastyle:on
 
