--- conflicted
+++ resolved
@@ -182,21 +182,14 @@
     intercept[FetchFailedException] { mapWorkerTracker.getMapSizesByExecutorId(10, 0) }
 
     val size1000 = MapStatus.decompressSize(MapStatus.compressSize(1000L))
-<<<<<<< HEAD
     masterTracker.registerMapOutput(
       10,
       0,
       MapTaskResult(
         MapStatus(BlockManagerId("a", "hostA", 1000), Array(1000L), 5),
         None))
-    slaveTracker.updateEpoch(masterTracker.getEpoch)
-    assert(slaveTracker.getMapSizesByExecutorId(10, 0).toSeq ===
-=======
-    masterTracker.registerMapOutput(10, 0, MapStatus(
-      BlockManagerId("a", "hostA", 1000), Array(1000L), 5))
     mapWorkerTracker.updateEpoch(masterTracker.getEpoch)
     assert(mapWorkerTracker.getMapSizesByExecutorId(10, 0).toSeq ===
->>>>>>> 6032c5b0
       Seq((BlockManagerId("a", "hostA", 1000),
         ArrayBuffer((ShuffleBlockId(10, 5, 0), size1000, 0)))))
     assert(0 == masterTracker.getNumCachedSerializedBroadcast)
