/*
 * Licensed to the Apache Software Foundation (ASF) under one or more
 * contributor license agreements.  See the NOTICE file distributed with
 * this work for additional information regarding copyright ownership.
 * The ASF licenses this file to You under the Apache License, Version 2.0
 * (the "License"); you may not use this file except in compliance with
 * the License.  You may obtain a copy of the License at
 *
 *    http://www.apache.org/licenses/LICENSE-2.0
 *
 * Unless required by applicable law or agreed to in writing, software
 * distributed under the License is distributed on an "AS IS" BASIS,
 * WITHOUT WARRANTIES OR CONDITIONS OF ANY KIND, either express or implied.
 * See the License for the specific language governing permissions and
 * limitations under the License.
 */
package org.apache.spark.scheduler.cluster.k8s

import io.fabric8.kubernetes.client.KubernetesClient
import org.jmock.lib.concurrent.DeterministicScheduler
import org.mockito.{ArgumentCaptor, Mock, MockitoAnnotations}
import org.mockito.Matchers.{eq => mockitoEq}
import org.mockito.Mockito.{never, verify, when}
import org.scalatest.BeforeAndAfter

import org.apache.spark.{SparkConf, SparkContext, SparkFunSuite}
import org.apache.spark.deploy.k8s.Constants._
import org.apache.spark.deploy.k8s.Fabric8Aliases._
import org.apache.spark.rpc.{RpcEndpoint, RpcEndpointRef, RpcEnv}
import org.apache.spark.scheduler.{ExecutorKilled, TaskSchedulerImpl}
import org.apache.spark.scheduler.cluster.CoarseGrainedClusterMessages.RemoveExecutor
import org.apache.spark.scheduler.cluster.CoarseGrainedSchedulerBackend
import org.apache.spark.scheduler.cluster.k8s.ExecutorLifecycleTestUtils.TEST_SPARK_APP_ID

class KubernetesClusterSchedulerBackendSuite extends SparkFunSuite with BeforeAndAfter {

  private val requestExecutorsService = new DeterministicScheduler()
  private val sparkConf = new SparkConf(false)
    .set("spark.executor.instances", "3")

  @Mock
  private var sc: SparkContext = _

  @Mock
  private var rpcEnv: RpcEnv = _

  @Mock
  private var driverEndpointRef: RpcEndpointRef = _

  @Mock
  private var kubernetesClient: KubernetesClient = _

  @Mock
  private var podOperations: PODS = _

  @Mock
  private var labeledPods: LABELED_PODS = _

  @Mock
  private var taskScheduler: TaskSchedulerImpl = _

  @Mock
  private var eventQueue: ExecutorPodsSnapshotsStore = _

  @Mock
  private var podAllocator: ExecutorPodsAllocator = _

  @Mock
  private var lifecycleEventHandler: ExecutorPodsLifecycleManager = _

  @Mock
  private var watchEvents: ExecutorPodsWatchSnapshotSource = _

  @Mock
  private var pollEvents: ExecutorPodsPollingSnapshotSource = _

  private var driverEndpoint: ArgumentCaptor[RpcEndpoint] = _
  private var schedulerBackendUnderTest: KubernetesClusterSchedulerBackend = _

  before {
    MockitoAnnotations.initMocks(this)
    when(taskScheduler.sc).thenReturn(sc)
    when(sc.conf).thenReturn(sparkConf)
    driverEndpoint = ArgumentCaptor.forClass(classOf[RpcEndpoint])
<<<<<<< HEAD
    when(sparkContext.conf).thenReturn(sparkConf)
    when(sparkContext.listenerBus).thenReturn(listenerBus)
    when(taskSchedulerImpl.sc).thenReturn(sparkContext)
    when(taskSchedulerImpl.nodeBlacklist).thenReturn(Set[String]())
    when(kubernetesClient.pods()).thenReturn(podOperations)
    when(podOperations.withLabel(SPARK_APP_ID_LABEL, APP_ID)).thenReturn(podsWithLabelOperations)
    when(podsWithLabelOperations.watch(executorPodsWatcherArgument.capture()))
      .thenReturn(executorPodsWatch)
    when(podOperations.inNamespace(NAMESPACE)).thenReturn(podsInNamespace)
    when(podsInNamespace.withName(DRIVER_POD_NAME)).thenReturn(podsWithDriverName)
    when(podsWithDriverName.get()).thenReturn(driverPod)
    when(allocatorExecutor.scheduleWithFixedDelay(
      allocatorRunnable.capture(),
      mockitoEq(0L),
      mockitoEq(TimeUnit.MINUTES.toMillis(1)),
      mockitoEq(TimeUnit.MILLISECONDS))).thenReturn(null)
    // Creating Futures in Scala backed by a Java executor service resolves to running
    // ExecutorService#execute (as opposed to submit)
    doNothing().when(requestExecutorsService).execute(requestExecutorRunnable.capture())
=======
>>>>>>> 6567fc43
    when(rpcEnv.setupEndpoint(
      mockitoEq(CoarseGrainedSchedulerBackend.ENDPOINT_NAME), driverEndpoint.capture()))
      .thenReturn(driverEndpointRef)
    when(kubernetesClient.pods()).thenReturn(podOperations)
    schedulerBackendUnderTest = new KubernetesClusterSchedulerBackend(
      taskScheduler,
      rpcEnv,
      kubernetesClient,
      requestExecutorsService,
      eventQueue,
      podAllocator,
      lifecycleEventHandler,
      watchEvents,
      pollEvents) {
      override def applicationId(): String = TEST_SPARK_APP_ID
    }
  }

  test("Start all components") {
    schedulerBackendUnderTest.start()
    verify(podAllocator).setTotalExpectedExecutors(3)
    verify(podAllocator).start(TEST_SPARK_APP_ID)
    verify(lifecycleEventHandler).start(schedulerBackendUnderTest)
    verify(watchEvents).start(TEST_SPARK_APP_ID)
    verify(pollEvents).start(TEST_SPARK_APP_ID)
  }

  test("Stop all components") {
    when(podOperations.withLabel(SPARK_APP_ID_LABEL, TEST_SPARK_APP_ID)).thenReturn(labeledPods)
    when(labeledPods.withLabel(SPARK_ROLE_LABEL, SPARK_POD_EXECUTOR_ROLE)).thenReturn(labeledPods)
    schedulerBackendUnderTest.stop()
    verify(eventQueue).stop()
    verify(watchEvents).stop()
    verify(pollEvents).stop()
    verify(labeledPods).delete()
    verify(kubernetesClient).close()
  }

  test("Remove executor") {
    schedulerBackendUnderTest.start()
    schedulerBackendUnderTest.doRemoveExecutor(
      "1", ExecutorKilled)
    verify(driverEndpointRef).send(RemoveExecutor("1", ExecutorKilled))
  }

  test("Kill executors") {
    schedulerBackendUnderTest.start()
    when(podOperations.withLabel(SPARK_APP_ID_LABEL, TEST_SPARK_APP_ID)).thenReturn(labeledPods)
    when(labeledPods.withLabel(SPARK_ROLE_LABEL, SPARK_POD_EXECUTOR_ROLE)).thenReturn(labeledPods)
    when(labeledPods.withLabelIn(SPARK_EXECUTOR_ID_LABEL, "1", "2")).thenReturn(labeledPods)
    schedulerBackendUnderTest.doKillExecutors(Seq("1", "2"))
    verify(labeledPods, never()).delete()
    requestExecutorsService.runNextPendingCommand()
    verify(labeledPods).delete()
  }

  test("Request total executors") {
    schedulerBackendUnderTest.start()
    schedulerBackendUnderTest.doRequestTotalExecutors(5)
    verify(podAllocator).setTotalExpectedExecutors(3)
    verify(podAllocator, never()).setTotalExpectedExecutors(5)
    requestExecutorsService.runNextPendingCommand()
    verify(podAllocator).setTotalExpectedExecutors(5)
  }

}<|MERGE_RESOLUTION|>--- conflicted
+++ resolved
@@ -82,28 +82,6 @@
     when(taskScheduler.sc).thenReturn(sc)
     when(sc.conf).thenReturn(sparkConf)
     driverEndpoint = ArgumentCaptor.forClass(classOf[RpcEndpoint])
-<<<<<<< HEAD
-    when(sparkContext.conf).thenReturn(sparkConf)
-    when(sparkContext.listenerBus).thenReturn(listenerBus)
-    when(taskSchedulerImpl.sc).thenReturn(sparkContext)
-    when(taskSchedulerImpl.nodeBlacklist).thenReturn(Set[String]())
-    when(kubernetesClient.pods()).thenReturn(podOperations)
-    when(podOperations.withLabel(SPARK_APP_ID_LABEL, APP_ID)).thenReturn(podsWithLabelOperations)
-    when(podsWithLabelOperations.watch(executorPodsWatcherArgument.capture()))
-      .thenReturn(executorPodsWatch)
-    when(podOperations.inNamespace(NAMESPACE)).thenReturn(podsInNamespace)
-    when(podsInNamespace.withName(DRIVER_POD_NAME)).thenReturn(podsWithDriverName)
-    when(podsWithDriverName.get()).thenReturn(driverPod)
-    when(allocatorExecutor.scheduleWithFixedDelay(
-      allocatorRunnable.capture(),
-      mockitoEq(0L),
-      mockitoEq(TimeUnit.MINUTES.toMillis(1)),
-      mockitoEq(TimeUnit.MILLISECONDS))).thenReturn(null)
-    // Creating Futures in Scala backed by a Java executor service resolves to running
-    // ExecutorService#execute (as opposed to submit)
-    doNothing().when(requestExecutorsService).execute(requestExecutorRunnable.capture())
-=======
->>>>>>> 6567fc43
     when(rpcEnv.setupEndpoint(
       mockitoEq(CoarseGrainedSchedulerBackend.ENDPOINT_NAME), driverEndpoint.capture()))
       .thenReturn(driverEndpointRef)
